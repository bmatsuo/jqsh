package main

import (
	"bytes"
	"fmt"
	"io"
	"log"
	"os/exec"
	"strconv"
	"strings"
	"sync/atomic"
	"unicode"
	"unicode/utf8"

	"github.com/bmatsuo/go-lexer"
)

var ErrJQNotFound = fmt.Errorf("jq executable not found")

var jqVersionPrefixes = [][]byte{
	[]byte("jq-"),
	[]byte("jq version "),
}

func LocateJQ(path string) (string, error) {
	if path == "" {
		path, err := exec.LookPath("jq")
		if err, ok := err.(*exec.Error); ok && err.Err == exec.ErrNotFound {
			return "", ErrJQNotFound
		}
		if err != nil {
			return "", err
		}
		return path, nil
	}
	bs, err := exec.Command(path, "--version").CombinedOutput()
	if err != nil {
		return "", err
	}
	var ok bool
	for _, prefix := range jqVersionPrefixes {
		if bytes.HasPrefix(bs, prefix) {
			ok = true
<<<<<<< HEAD
=======

>>>>>>> b3ce580c
		}
	}
	if !ok {
		return "", fmt.Errorf("executable doesn't look like jq")
	}
	return path, nil
}

func CheckJQVersion(path string) (string, error) {
	var err error
	path, err = LocateJQ(path)
	if err != nil {
		return "", err
	}

	cmd := exec.Command(path, "--version")
	bs, err := cmd.CombinedOutput()
	if err != nil {
		return "", err
	}
	vstr, _, _, _, err := ParseJQVersion(string(bs))
	if err != nil {
		return "", err
	}
	return vstr, nil
}

const (
	jqVersionMajor lexer.ItemType = iota
	jqVersionMinor
	jqVersionSuffix
)

func ParseJQVersion(vstr string) (s string, major, minor int, suffix string, err error) {
	vstr = strings.TrimFunc(vstr, unicode.IsSpace) // BUG this breaks error position information (currently unused)
	lex := lexer.New(scanJQVersion, vstr)
	var items []*lexer.Item
	for {
		item := lex.Next()
		if item.Type == lexer.ItemError {
			return "", 0, 0, "", fmt.Errorf("%s", item.Value)
		}
		if item.Type == lexer.ItemEOF {
			break
		}
		items = append(items, item)
	}
	s = vstr
	if len(items) < 2 {
		panic("expect at least two tokens")
	}
	if items[0].Type != jqVersionMajor {
		err = fmt.Errorf("unexpected token %v", items[0])
		return
	}
	major, err = strconv.Atoi(items[0].String())
	if err != nil {
		err = fmt.Errorf("invalid major version: %v", err)
		return
	}
	if items[1].Type != jqVersionMinor {
		err = fmt.Errorf("unexpected token %v", items[0])
		return
	}
	minor, err = strconv.Atoi(items[1].String())
	if err != nil {
		err = fmt.Errorf("invalid minor version: %v", err)
		return
	}
	if len(items) > 2 {
		if items[2].Type != jqVersionSuffix {
			err = fmt.Errorf("unexpected token: %q (%d)", items[2], items[2].Type)
			return
		}
		suffix = items[2].String()
	}
	return
}

func scanJQVersion(lex *lexer.Lexer) lexer.StateFn {
	// prefix "jq-"
	if !lex.Accept("j") {
		return lex.Errorf("not a jq version")
	}
	if !lex.Accept("q") {
		return lex.Errorf("not a jq version")
	}
	if !lex.Accept("-") {
		if !lex.Accept(" ") {
			return lex.Errorf("not a jq version")
		}
		if !lex.Accept("v") {
			return lex.Errorf("not a jq version")
		}
		if !lex.Accept("e") {
			return lex.Errorf("not a jq version")
		}
		if !lex.Accept("r") {
			return lex.Errorf("not a jq version")
		}
		if !lex.Accept("s") {
			return lex.Errorf("not a jq version")
		}
		if !lex.Accept("i") {
			return lex.Errorf("not a jq version")
		}
		if !lex.Accept("o") {
			return lex.Errorf("not a jq version")
		}
		if !lex.Accept("n") {
			return lex.Errorf("not a jq version")
		}
		if !lex.Accept(" ") {
			return lex.Errorf("not a jq version")
		}
	}
	lex.Ignore()

	// major version
	if lex.AcceptRun("0123456789") == 0 {
		return lex.Errorf("not a jq version")
	}
	lex.Emit(jqVersionMajor)

	// dot
	if !lex.Accept(".") {
		return lex.Errorf("not a jq version")
	}
	lex.Ignore()

	// minor version
	if lex.AcceptRun("0123456789") == 0 {
		return lex.Errorf("not a jq version")
	}
	lex.Emit(jqVersionMinor)

	// version suffix
	for {
		c, n := lex.Advance()
		if c == utf8.RuneError && n == 1 {
			return lex.Errorf("unvalid utf-8 rune")
		}
		if c == lexer.EOF {
			if lex.Pos() > lex.Start() {
				lex.Emit(jqVersionSuffix)
			}
			break
		}
	}
	lex.Emit(lexer.ItemEOF)
	return nil
}

type writeCounter struct {
	n int64
	w io.Writer
}

func (w *writeCounter) Write(bs []byte) (int, error) {
	n, err := w.w.Write(bs)
	if n > 0 {
		atomic.AddInt64(&w.n, int64(n))
	}
	return n, err
}

func Execute(outw, errw io.Writer, in io.Reader, stop <-chan struct{}, jq string, color bool, s *JQStack) (int64, int64, error) {
	if jq == "" {
		jq = "jq"
	}
	outcounter := &writeCounter{0, outw}
	errcounter := &writeCounter{0, errw}
	var args []string
	if color {
		args = append(args, "--color-output")
	}
	args = append(args, JoinFilter(s))
	cmd := exec.Command(jq, args...)
	cmd.Stdin = in
	cmd.Stdout = outcounter
	cmd.Stderr = errcounter
	done := make(chan error, 1)
	err := cmd.Start()
	if err != nil {
		return 0, 0, err
	}
	go func() {
		done <- cmd.Wait()
		close(done)
	}()
	select {
	case <-stop:
		err := cmd.Process.Kill()
		if err != nil {
			log.Println("unable to kill process %d", cmd.Process.Pid)
		}
	case err = <-done:
		break
	}
	nout := outcounter.n
	nerr := errcounter.n
	return nout, nerr, err
}

type Filter interface {
	JQFilter() []string
}

var FilterJoinString = " | "

func JoinFilter(filter Filter) string {
	fs := filter.JQFilter()
	if len(fs) == 0 {
		return "."
	}
	return strings.Join(fs, FilterJoinString)
}

type FilterString string

func (s FilterString) JQFilter() []string {
	return []string{string(s)}
}

type JQStack struct {
	pipe []Filter
}

// Args returns arguments for the jq command line utility.
func (s *JQStack) JQFilter() []string {
	if s == nil {
		return []string{"."}
	}
	var args []string
	for _, cmd := range s.pipe {
		args = append(args, cmd.JQFilter()...)
	}
	return args
}

func (s *JQStack) Push(cmd Filter) {
	s.pipe = append(s.pipe, cmd)
}

func (s *JQStack) Pop() (Filter, error) {
	if len(s.pipe) == 0 {
		return nil, ErrStackEmpty
	}
	n := len(s.pipe)
	filt := s.pipe[n-1]
	s.pipe = s.pipe[:n-1]
	return filt, nil
}<|MERGE_RESOLUTION|>--- conflicted
+++ resolved
@@ -41,10 +41,6 @@
 	for _, prefix := range jqVersionPrefixes {
 		if bytes.HasPrefix(bs, prefix) {
 			ok = true
-<<<<<<< HEAD
-=======
-
->>>>>>> b3ce580c
 		}
 	}
 	if !ok {
